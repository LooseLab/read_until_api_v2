--- conflicted
+++ resolved
@@ -1,13 +1,8 @@
 numpy
 grpcio
 google
-<<<<<<< HEAD
 protobuf
 toml
 watchdog
 pandas==0.24.2
-mappy
-#pyguppy
-=======
-protobuf
->>>>>>> 24103cf9
+mappy